## 0.4.2+1

- Restore `new` keyword for a working release on Dart 1 VM.

## 0.4.2

<<<<<<< HEAD
- Add magic comment marker for build_runner to know where to inject 
  live-reloading client code.
- Release broken on Dart 1 VM.
=======
- Add magic comment marker for build_runner to know where to inject
  live-reloading client code. This is only present when using the `dartdevc`
  compiler.
>>>>>>> dd6660af

## 0.4.1

- Support the latest build_modules, with updated dart2js support so that it can
  do multiple builds concurrently and will restart workers periodically to
  mitigate the effects of dart-lang/sdk#33708.
- Improvements to reduce the memory usage of the dart2js builder, so that
  transitive dependency information can be garbage collected before the dart2js
  compile is completed.
- Increased the upper bound for the sdk to `<3.0.0`.

## 0.4.0+5

- Fixed an issue where subdirectories with hyphens in the name weren't
  bootstrapped properly in dartdevc.

## 0.4.0+4

- Expand support for `package:build_config` to include version `0.3.x`.

## 0.4.0+3

- Expand support for `package:archive` to include version `2.x.x`.

## 0.4.0+2

- Fix a dart2 error.

## 0.4.0+1

- Support `package:analyzer` `0.32.0`.

## 0.4.0

- Changed the default for `enable_sync_async` to `true` for the
  `build_web_compilers|entrypoint` builder.
- Changed the default for `ignore_cast_failures` to `false` for the
  `build_web_compilers|entrypoint` builder.

## 0.3.8

- Remove `.dart` sources and `.js.map` files from the output directory in
  release mode.
- Clean up `.tar.gz` outputs produced by `Dart2Js.`
- Don't output extra `Dart2Js` outputs other than deferred part files.
- Fixed a logical error in `dartdevc` compiler to detect correct base url for
  require js.
- Added a `enable_sync_async` option to the `build_web_compilers|entrypoint`
  builder, which defaults to `false`.

## 0.3.7+3

- The `dartdevc` compiler now respects the `<base href="/....">` tags and will
  set them as the base url for require js.

## 0.3.7+2

- Fix sdk stack trace folding in the browser console and package:test.

## 0.3.7+1

- Add missing dependency on the `pool` package.

## 0.3.7

- Reduce memory usage by requesting (and lazily building) lower level modules
  first when building for an entrypoint.

## 0.3.6

- Add support for compiling with `dart2js` by default in release mode.

## 0.3.5

- Don't ignore cast failures by default. We expect most code to be clean with
  cast failures, and the option can be manually enabled with config.

## 0.3.4+2

- Create `.packages` file and use the new frontend with `dart2js`.

## 0.3.4+1

- Use `--use-old-frontend` with `dart2js` as a stopgap until we can add support
  for `.packages` files.

## 0.3.4

- Added support for dart2js deferred loading.
- Added support for bootstrapping code in web workers with `dartdevc`.

## 0.3.3

- Added support for `--dump-info` and the `dart2js` compiler. If you pass that
  argument with `dart2js_args` the `.info.json` file will be copied the output.

## 0.3.2

- Dart2JS now has minification (`--minify`) enabled by default, similar to how
  it worked in `pub build`. If you are adding custom `dart2js` options, make
  sure you still keep the `--minify` flag. Here is an example:

```yaml
targets:
  $default:
    builders:
      build_web_compilers|entrypoint:
        generate_for:
        - web/**.dart
        options:
          compiler: dart2js
          dart2js_args:
          - --fast-startup
          - --minify
          - --trust-type-annotations
          - --trust-primitives
```

## 0.3.1

- Cast failures will now be ignored in dartdevc by default (these were enabled
  in the latest sdk), and added an `ignore_cast_failures` option to the
  `build_web_compilers|entrypoint` builder which you can set to `true` to enable
  them.
  - At some point in the future it is expected that the default for this will
    flip.

## 0.3.0+1

- Fixed an issue with `dart2js` and the `--no-source-maps` flag.

## 0.3.0

### Breaking changes

- Split `ModuleBuilder`, `UnlinkedSummaryBuilder` and `LinkedSummaryBuilder`
  into a separate `build_modules` package.

## 0.2.1+1

- Support the latest `analyzer` package.

## 0.2.1

- All dart files under `test` are now compiled by default instead of only the
  `_browser_test.dart` files (minus vm/node test bootstrap files). This means
  the original tests can be debugged directly (prior to package:test
  bootstrapping).
- Updated to `package:build` version `0.12.0`.

## 0.2.0

### New Features

- Added support for `dart2js`. This can be configured using the top level
  `compiler` option for the `build_web_compilers|entrypoint` builder. The
  supported options are `dartdevc` (the default) and `dart2js`. Args can be
  passed to `dart2js` using the `dart2js_args` option. For example:

```yaml
targets:
  <my_package>:
    builders:
      build_web_compilers|entrypoint:
        options:
          compiler: dart2js
          dart2js_args:
          - --minify
```

### Breaking Changes

- Renamed `ddc_bootstrap` builder to `entrypoint`, the exposed class also
  changed from `DevCompilerBootstrapBuilder` to `WebEntrypointBuilder`.
- Renamed `jsBootstrapExtension` to `ddcBootstrapExtension` since it is only
  required when using the dev compiler.

## 0.1.1

- Mark `ddc_bootstrap` builder with `build_to: cache`.
- Publish as `build_web_compilers`

## 0.1.0

- Add builder factories.
- Fixed temp dir cleanup bug on windows.
- Enabled support for running tests in --precompiled mode.

## 0.0.1

- Initial release with support for building analyzer summaries and DDC modules.<|MERGE_RESOLUTION|>--- conflicted
+++ resolved
@@ -1,18 +1,19 @@
+## 0.4.2+2
+
+- Add magic comment marker for build_runner to know where to inject
+  live-reloading client code. This is only present when using the `dartdevc`
+  compiler. (reapplied)
+
 ## 0.4.2+1
 
 - Restore `new` keyword for a working release on Dart 1 VM.
 
 ## 0.4.2
 
-<<<<<<< HEAD
-- Add magic comment marker for build_runner to know where to inject 
-  live-reloading client code.
-- Release broken on Dart 1 VM.
-=======
 - Add magic comment marker for build_runner to know where to inject
   live-reloading client code. This is only present when using the `dartdevc`
   compiler.
->>>>>>> dd6660af
+- Release broken on Dart 1 VM.
 
 ## 0.4.1
 
